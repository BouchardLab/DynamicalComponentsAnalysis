import numpy as np
import scipy as sp
import torch
import matplotlib.pyplot as plt
from math import floor

from cca.kron_pca import cv_toeplitz

def calc_cross_cov_mats_from_data(X, num_lags, regularization=None, reg_ops=None):
    """Compute a N-by-N cross-covariance matrix, where N is the data dimensionality,
    for each time lag up to num_lags-1.

    Parameters
    ----------
    X : np.ndarray, shape (# time-steps, N)
        The N-dimensional time series data from which the cross-covariance
        matrices are computed.
    num_lags: int
        The number of time lags.
    regularization : string
        Regularization method for computing the spatiotemporal covariance matrix.
    reg_ops : dict
        Paramters for regularization.
    Returns
    -------
    cross_cov_mats : np.ndarray, shape (num_lags, N, N), float
        Cross-covariance matrices. cross_cov_mats[dt] is the cross-covariance between
        X(t) and X(t+dt), where X(t) is an N-dimensional vector.
    """

    #mean center X
    X = X - X.mean(axis=0)
    N = X.shape[1]

    if regularization is None:
        cross_cov_mats = np.zeros((num_lags, N, N))
        for delta_t in range(num_lags):
            cross_cov = np.dot(X[delta_t:].T, X[:len(X)-delta_t])/(len(X) - delta_t)
            cross_cov_mats[delta_t] = cross_cov
        cov_est = calc_cov_from_cross_cov_mats(cross_cov_mats)
<<<<<<< HEAD
=======

>>>>>>> a4cfca67
    elif regularization == 'kron':
        if reg_ops is not None:
            if skip in reg_ops.keys():
                skip = reg_ops["skip"]
            else:
                skip = 1
            if "num_folds" in reg_ops.keys():
                num_folds = reg_ops["num_folds"]
            else:
                num_folds = 5
        X_with_lags = form_lag_matrix(X, num_lags, skip=skip)
        r_vals = np.arange(2*T - 1) + 1
        sigma_vals = np.linspace(1, 4*T + 1, 10)
        _, r_opt, sigma_opt = cv_toeplitz(X_with_lags, N, num_lags, r_vals, sigma_vals, num_folds=num_folds)
        cross_cov_mats = calc_cross_cov_mats_from_cov(N, num_lags, cov_est)

    w = scipy.linalg.eigvalsh(cov_est)
    min_eig = np.min(w)
    if min_eig <= 0:
        print("Warning: spatiotemporal covariance matrix not PSD (min eig = " + str(min_eig) + ")")

    return cross_cov_mats


def calc_cross_cov_mats_from_cov(N, num_lags, cov):
    """Calculates num_lags N-by-N cross-covariance matrices given
    a N*num_lags-by-N*num_lags spatiotemporal covariance matrix by
    averaging over off-diagonal cross-covariance blocks with
    constant |t1-t2|.
    Parameters
    ----------
    N : int
        Numbner of spatial dimensions.
    num_lags: int
        Number of time-lags.
    cov : np.ndarray, shape (N*num_lags, N*num_lags)
        Spatiotemporal covariance matrix.
    Returns
    -------
    cross_cov_mats : np.ndarray, shape (num_lags, N, N)
        Cross-covariance matrices.
    """

    use_torch = isinstance(cov, torch.Tensor)

    if use_torch:
        cross_cov_mats = torch.zeros((num_lags, N, N))
    else:
        cross_cov_mats = np.zeros((num_lags, N, N))

    for delta_t in range(num_lags):
        if use_torch:
            to_avg_lower = torch.zeros((num_lags-delta_t, N, N))
            to_avg_upper = torch.zeros((num_lags-delta_t, N, N))
        else:
            to_avg_lower = np.zeros((num_lags-delta_t, N, N))
            to_avg_upper = np.zeros((num_lags-delta_t, N, N))

        for i in range(num_lags-delta_t):
            i_offset = delta_t*N
            to_avg_lower[i, :, :] = cov[i_offset+i*N:i_offset+(i+1)*N, i*N:(i+1)*N]
            to_avg_upper[i, :, :] = cov[i*N:(i+1)*N, i_offset+i*N:i_offset+(i+1)*N]

        if use_torch:
            cross_cov_mats[delta_t, :, :] = 0.5*(torch.mean(to_avg_lower, axis=0) + torch.mean(to_avg_upper, axis=0).T )
        else:
            cross_cov_mats[delta_t, :, :] = 0.5*(np.mean(to_avg_lower, axis=0) + np.mean(to_avg_upper, axis=0).T )
            
    return cross_cov_mats

def calc_cov_from_cross_cov_mats(cross_cov_mats):
    """Calculates the N*num_lags-by-N*num_lags spatiotemporal covariance matrix
    based on num_lags N-by-N cross-covariance matrices.
    Parameters
    ----------
    cross_cov_mats : np.ndarray, shape (num_lags, N, N)
        Cross-covariance matrices: cross_cov_mats[dt] is the
        cross-covariance between X(t) and X(t+dt), where each
        of X(t) and X(t+dt) is a N-dimensional vector.
    Returns
    -------
    cov : np.ndarray, shape (N*num_lags, N*num_lags)
        Big covariance matrix, stationary in time by construction.
    """

    N = cross_cov_mats.shape[1]
    num_lags = len(cross_cov_mats)
    use_torch = isinstance(cross_cov_mats, torch.Tensor)

    cross_cov_mats_repeated = []
    for i in range(num_lags):
        for j in range(num_lags):
            if i > j:
                cross_cov_mats_repeated.append(cross_cov_mats[abs(i-j)])
            else:
                if use_torch:
                    cross_cov_mats_repeated.append(cross_cov_mats[abs(i-j)].t())
                else:
                    cross_cov_mats_repeated.append(cross_cov_mats[abs(i-j)].T)

    if use_torch:
        cov_tensor = torch.reshape(torch.stack(cross_cov_mats_repeated), (num_lags, num_lags, N, N))
        cov = torch.cat([torch.cat([cov_ii_jj for cov_ii_jj in cov_ii], dim=1) for cov_ii in cov_tensor])
    else:
        cov_tensor = np.reshape(np.stack(cross_cov_mats_repeated), (num_lags, num_lags, N, N))
        cov = np.concatenate([np.concatenate([cov_ii_jj for cov_ii_jj in cov_ii], axis=1) for cov_ii in cov_tensor])

    return cov


def calc_pi_from_cov(cov_2T):
    """Calculates the mutual information ("predictive information"
    or "PI") between variables  {1,...,T} and {T+1,...,2*T}, which
    are jointly Gaussian with covariance matrix cov_2T.
    Parameters
    ----------
    cov_2T : np.ndarray, shape (2*T, 2*T)
        Covariance matrix.
    Returns
    -------
    PI : float
        Mutual information in bits.
    """

    half = int(cov_2T.shape[0]/2)
    use_torch = isinstance(cov_2T, torch.Tensor)

    cov_T = cov_2T[:half, :half]
    if use_torch:
        logdet_T = torch.slogdet(cov_T)[1]
        logdet_2T = torch.slogdet(cov_2T)[1]
    else:
        logdet_T = np.linalg.slogdet(cov_T)[1]
        logdet_2T = np.linalg.slogdet(cov_2T)[1]

    PI = (2. * logdet_T - logdet_2T) / np.log(2.)
    return PI


def project_cross_cov_mats(cross_cov_mats, proj):
    """Projects the cross covariance matrices.
    Parameters
    ----------
    cross_cov_mats : np.ndarray, shape (num_lags, N, N)
        Cross-covariance matrices: cross_cov_mats[dt] is the
        cross-covariance between X(t) and X(t+dt), where each
        of X(t) and X(t+dt) is a N-dimensional vector.
    proj: np.ndarray, shape (N, d), optional
        If provided, the N-dimensional data are projected onto a d-dimensional
        basis given by the columns of proj. Then, the mutual information is
        computed for this d-dimensional timeseries.
    Returns
    -------
    cross_cov_mats_proj : ndarray, shape (num_lags, d, d)
        Mutual information in bits.
    """
    if isinstance(cross_cov_mats, torch.Tensor):
        use_torch = True
    elif isinstance(cross_cov_mats[0], torch.Tensor):
        cross_cov_mats = torch.stack(cross_cov_mats)
        use_torch = True
    else:
        use_torch = False

    if use_torch and isinstance(proj, np.ndarray):
        proj = torch.tensor(proj, device=cross_cov_mats.device, dtype=cross_cov_mats.dtype)

    T = cross_cov_mats.shape[0] // 2
    if use_torch:
        cross_cov_mats_proj = torch.matmul(proj.t().unsqueeze(0),
                                           torch.matmul(cross_cov_mats,
                                                        proj.unsqueeze(0)))
    else:
        cross_cov_mats_proj = []
        for i in range(2*T):
            cross_cov = cross_cov_mats[i]
            cross_cov_proj = np.dot(proj.T, np.dot(cross_cov, proj))
            cross_cov_mats_proj.append(cross_cov_proj)
        cross_cov_mats_proj = np.stack(cross_cov_mats_proj)

    return cross_cov_mats_proj


def calc_pi_from_cross_cov_mats(cross_cov_mats, proj=None):
    """Calculates predictive information for a spatiotemporal Gaussian
    process with num_lags-1 N-by-N cross-covariance matrices.
    Parameters
    ----------
    cross_cov_mats : np.ndarray, shape (num_lags, N, N)
        Cross-covariance matrices: cross_cov_mats[dt] is the
        cross-covariance between X(t) and X(t+dt), where each
        of X(t) and X(t+dt) is a N-dimensional vector.
    proj: np.ndarray, shape (N, d), optional
        If provided, the N-dimensional data are projected onto a d-dimensional
        basis given by the columns of proj. Then, the mutual information is
        computed for this d-dimensional timeseries.
    Returns
    -------
    PI : float
        Mutual information in bits.
    """
    if proj is not None:
        cross_cov_mats_proj = project_cross_cov_mats(cross_cov_mats, proj)
    else:
        cross_cov_mats_proj = cross_cov_mats

    cov_2T = calc_cov_from_cross_cov_mats(cross_cov_mats_proj)
    PI = calc_pi_from_cov(cov_2T)

    return PI<|MERGE_RESOLUTION|>--- conflicted
+++ resolved
@@ -38,10 +38,7 @@
             cross_cov = np.dot(X[delta_t:].T, X[:len(X)-delta_t])/(len(X) - delta_t)
             cross_cov_mats[delta_t] = cross_cov
         cov_est = calc_cov_from_cross_cov_mats(cross_cov_mats)
-<<<<<<< HEAD
-=======
-
->>>>>>> a4cfca67
+        
     elif regularization == 'kron':
         if reg_ops is not None:
             if skip in reg_ops.keys():
