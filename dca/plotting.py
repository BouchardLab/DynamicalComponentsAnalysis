import numpy as np
import matplotlib.pyplot as plt
from . import style


dim_colors = ["red", "coral", "gray", "black"]


def decoding_fix_axes(fig_width=10, fig_height=5, wpad_left=0, wpad_right=0.,
                      wpad_mid=.1, hpad_bot=0, hpad_mid=.1):
    fig = plt.figure(figsize=(fig_width, fig_height))
    sq_width = (1 - wpad_left - wpad_right - 3 * wpad_mid) / 4
    sq_height = sq_width * fig_width / fig_height

    # top row
    ax1 = fig.add_axes((wpad_left, hpad_bot + sq_height + hpad_mid, sq_width, sq_height))
    ax2 = fig.add_axes((wpad_left + sq_width + wpad_mid, hpad_bot + sq_height + hpad_mid,
                        sq_width, sq_height))
    ax3 = fig.add_axes((wpad_left + 2 * sq_width + 2 * wpad_mid, hpad_bot + sq_height + hpad_mid,
                        sq_width, sq_height))
    ax4 = fig.add_axes((wpad_left + 3 * sq_width + 3 * wpad_mid, hpad_bot + sq_height + hpad_mid,
                        sq_width, sq_height))

    # bottom row
    ax5 = fig.add_axes((wpad_left, hpad_bot, sq_width, sq_height))
    ax6 = fig.add_axes((wpad_left + sq_width + wpad_mid, hpad_bot, sq_width, sq_height))
    ax7 = fig.add_axes((wpad_left + 2 * sq_width + 2 * wpad_mid, hpad_bot, sq_width, sq_height))
    ax8 = fig.add_axes((wpad_left + 3 * sq_width + 3 * wpad_mid, hpad_bot, sq_width, sq_height))

    axes = (ax1, ax2, ax3, ax4, ax5, ax6, ax7, ax8)
    return fig, axes


def decoding_fix_axes2(fig_width=10, fig_height=5, wpad_left=0, wpad_right=0.,
                      wpad_mid=.1, hpad_bot=0, hpad_mid=.1):
    fig = plt.figure(figsize=(fig_width, fig_height))
    sq_width = (1 - wpad_left - wpad_right -  wpad_mid) / 2
    sq_height = sq_width * fig_width / fig_height

    # top row
    ax1 = fig.add_axes((wpad_left, hpad_bot + sq_height + hpad_mid, sq_width, sq_height))
    ax2 = fig.add_axes((wpad_left + sq_width + wpad_mid, hpad_bot + sq_height + hpad_mid,
                        sq_width, sq_height))

    # bottom row
    ax3 = fig.add_axes((wpad_left, hpad_bot, sq_width, sq_height))
    ax4 = fig.add_axes((wpad_left + sq_width + wpad_mid, hpad_bot, sq_width, sq_height))

    axes = (ax1, ax2, ax3, ax4)
    return fig, axes


def scatter_r2_vals(r2_vals, T_pi_idx, dim_vals, offset_vals, T_pi_vals,
                    min_val=None, max_val=None,
                    legend_both_cols=True, timestep=1, timestep_units="",
                    ax=None, xlabel=True, ylabel=True, title=None, legend=True, legendtext=True,
                    bbox_to_anchor=None, loc=None, pca_label="PCA"):
    if ax is None:
        _, ax = plt.subplots(1, 1, figsize=(5, 5))

    # calculate means across CV folds
    vals_mean = np.mean(r2_vals, axis=0)
    dca_mean = vals_mean[:, :, T_pi_idx + 2]
    pca_mean = vals_mean[:, :, 0]

    # set plot bounds
    if min_val is None:
        min_val = np.min(np.concatenate((dca_mean, pca_mean)))
    if max_val is None:
        max_val = np.max(np.concatenate((dca_mean, pca_mean)))
    ax.set_xlim([min_val, max_val])
    ax.set_ylim([min_val, max_val])

    # set ticks
    ax.set_xticks([min_val, max_val])
    ax.set_xticklabels([min_val, max_val], fontsize=style.ticklabel_fontsize)
    ax.set_yticks([min_val, max_val])
    ax.set_yticklabels([min_val, max_val], fontsize=style.ticklabel_fontsize)

    # plot diagonal line
    t = [min_val, max_val]
    ax.plot(t, t, c="black", linestyle="--", zorder=0, linewidth=1.)
    ax.text(.05, .9, 'T = {} bins'.format(T_pi_vals[T_pi_idx]),
            transform=ax.transAxes, fontsize=style.ticklabel_fontsize)

    # make scatter
    markers = ['x', '+', 'v', 's']
    for dim_idx in range(len(dim_vals)):
        for offset_idx in range(len(offset_vals)):
            x, y = pca_mean[dim_idx, offset_idx], dca_mean[dim_idx, offset_idx]
            ax.scatter(x, y, c=[dim_colors[dim_idx]],
                       marker=markers[offset_idx], s=12)

    # make legend
    # only plot dim vals if we're supposed to
    if legend_both_cols:
        for dim_idx in range(len(dim_vals)):
            dim_str = "dim: " + str(dim_vals[dim_idx])
            dim_str = str(dim_vals[dim_idx])
            ax.scatter(-1, -1, c=[dim_colors[dim_idx]], marker="o",
                       label=dim_str, s=16)
        ncol = 2
    else:
        ncol = 1
    # always plot offset (lag) vals
    for offset_idx in range(len(offset_vals)):
        lag_str = "lag: " + str(offset_vals[offset_idx] * timestep) + " " + timestep_units
        lag_str = '{} {}'.format(str(offset_vals[offset_idx] * timestep), timestep_units)
        ax.scatter(-1, -1, c="black", marker=markers[offset_idx],
                   label=lag_str, s=16)
    if legend:
        ax.legend(ncol=ncol, columnspacing=0.5,
                  handletextpad=0, fontsize=style.ticklabel_fontsize - 1,
                  fancybox=True, markerscale=.8, frameon=True,
                  bbox_to_anchor=bbox_to_anchor, loc=loc, handlelength=1.25)
<<<<<<< HEAD
        if legendtext:
            ax.text(.6, .5, 'dim',
                    transform=ax.transAxes, fontsize=style.ticklabel_fontsize)
            ax.text(.85, .5, 'lag',
                    transform=ax.transAxes, fontsize=style.ticklabel_fontsize)
=======
        ax.text(bbox_to_anchor[0]+.125, bbox_to_anchor[1]-.025, 'dim', ha='left', va='bottom',
                transform=ax.transAxes, fontsize=style.ticklabel_fontsize)
        ax.text(bbox_to_anchor[0] + .35, bbox_to_anchor[1]-.025, 'lag', ha='left', va='bottom',
                transform=ax.transAxes, fontsize=style.ticklabel_fontsize)
>>>>>>> d84379d5

    # add labels/titles
    if xlabel:
        ax.set_xlabel(pca_label + " $R^2$", fontsize=style.axis_label_fontsize,
                      labelpad=-8)
    if ylabel:
        ax.set_ylabel("DCA $R^2$", fontsize=style.axis_label_fontsize,
                      labelpad=-8)
    if title is not None:
        ax.set_title(title, fontsize=style.title_fontsize)


def plot_r2_vs_T(r2_vals, T_pi_vals, dim_vals, offset_vals, offset_idx=0, min_max_val=None,
                 legend=True, timestep=1, timestep_units="", ax=None,
                 xlabel=True, ylabel=True, bbox_to_anchor=None, loc=None):

    if ax is None:
        _, ax = plt.subplots(1, 1, figsize=(5, 5))

    # calculate mean improvement across CV folds
    sfa_mean = r2_vals[:, :, offset_idx, 1]
    dca_mean = r2_vals[:, :, offset_idx, 2:]
    improvement_mean = np.mean(dca_mean - sfa_mean[..., np.newaxis], axis=0)

    # set plot bounds
    if min_max_val is None:
        min_max_val = np.max(np.abs(improvement_mean))
    ax.set_ylim([-min_max_val / 2., min_max_val])
    ax.set_yticks([-min_max_val / 2., 0, min_max_val])
    ax.set_yticklabels([-min_max_val / 2., 0., min_max_val], fontsize=style.ticklabel_fontsize)
    ax.text(.1, .1, 'lag = {} bins'.format(offset_vals[offset_idx]),
            transform=ax.transAxes, fontsize=style.ticklabel_fontsize)

    # set ticks
    x_vals = T_pi_vals
    x_ticks = x_vals[1::2]
    ax.set_xticks(x_ticks)
    ax.set_xticklabels(x_ticks.astype(np.int), fontsize=style.ticklabel_fontsize)

    # plot zero line
    ax.axhline(0, c="black", linestyle="-", zorder=0, lw=1)

    # plot data
    for dim_idx in range(len(dim_vals)):
        dim_str = "dim: " + str(dim_vals[dim_idx])
        ax.plot(x_vals, improvement_mean[dim_idx],
                color=dim_colors[dim_idx], linewidth=1.)
        ax.scatter(x_vals, improvement_mean[dim_idx],
                   color=dim_colors[dim_idx],
                   marker=".", s=16,
                   label=dim_str)

    # make legend
    if legend:
        ax.legend(frameon=True, fontsize=style.ticklabel_fontsize, fancybox=True,
                  bbox_to_anchor=bbox_to_anchor, loc=loc)

    # add labels/titles
    if xlabel:
        ax.set_xlabel(r"T ({} {} bins)".format(timestep, timestep_units),
                      fontsize=style.axis_label_fontsize, labelpad=0)
    if ylabel:
        ax.set_ylabel("$\Delta R^2$ improvement\nover SFA",
                      fontsize=style.axis_label_fontsize, labelpad=-8)

def plot_absolute_r2_vs_T(r2_vals, T_pi_vals, dim_vals, offset_vals, offset_idx=0, min_max_val=None,
                          legend=True, timestep=1, timestep_units="", ax=None,
                          xlabel=True, ylabel=True, bbox_to_anchor=None, loc=None,
                          dca=True):

    if ax is None:
        _, ax = plt.subplots(1, 1, figsize=(5, 5))

    # calculate mean improvement across CV folds
    dca_mean = np.mean(r2_vals[:, :, offset_idx, 2:], axis=0)
    sfa_mean = np.mean(r2_vals[:, :, offset_idx, 1][..., np.newaxis], axis=0)
    sfa_mean = np.tile(sfa_mean, (1, dca_mean.shape[-1]))
    if dca:
        name = 'DCA'
        mean = dca_mean
        print(mean.shape)
    else:
        name = 'SFA'
        mean = sfa_mean
        print(mean.shape)

    # set plot bounds
    if min_max_val is None:
        min_max_val = np.max(np.abs(mean))
    ax.set_ylim([-min_max_val / 2., min_max_val])
    if min_max_val > 1.:
        ax.set_yticks([-.5, 0, 1])
        ax.set_yticklabels([-.5, '0', 1], fontsize=style.ticklabel_fontsize)
    else:
        ax.set_yticks([-min_max_val / 2., 0, min_max_val])
        ax.set_yticklabels([-min_max_val / 2., '0', min_max_val], fontsize=style.ticklabel_fontsize)
    ax.text(.1, .1, 'lag = {} bins'.format(offset_vals[offset_idx]),
            transform=ax.transAxes, fontsize=style.ticklabel_fontsize)

    # set ticks
    x_vals = T_pi_vals
    x_ticks = x_vals[1::2]
    ax.set_xticks(x_ticks)
    ax.set_xticklabels(x_ticks.astype(np.int), fontsize=style.ticklabel_fontsize)

    # plot zero line
    ax.axhline(0, c="black", linestyle="-", zorder=0, lw=1)

    # plot data
    for dim_idx in range(len(dim_vals)):
        dim_str = "dim: " + str(dim_vals[dim_idx])
        ax.plot(x_vals, mean[dim_idx],
                color=dim_colors[dim_idx], linewidth=1.)
        ax.scatter(x_vals, mean[dim_idx],
                   color=dim_colors[dim_idx],
                   marker=".", s=16,
                   label=dim_str)

    # make legend
    if legend:
        ax.legend(frameon=True, fontsize=style.ticklabel_fontsize, fancybox=True,
                  bbox_to_anchor=bbox_to_anchor, loc=loc)

    # add labels/titles
    if xlabel:
        ax.set_xlabel(r"T ({} {} bins)".format(timestep, timestep_units),
                      fontsize=style.axis_label_fontsize, labelpad=0)
    if ylabel:
        ax.set_ylabel("{} $R^2$".format(name), fontsize=style.axis_label_fontsize, labelpad=-8)<|MERGE_RESOLUTION|>--- conflicted
+++ resolved
@@ -113,19 +113,17 @@
                   handletextpad=0, fontsize=style.ticklabel_fontsize - 1,
                   fancybox=True, markerscale=.8, frameon=True,
                   bbox_to_anchor=bbox_to_anchor, loc=loc, handlelength=1.25)
-<<<<<<< HEAD
         if legendtext:
             ax.text(.6, .5, 'dim',
                     transform=ax.transAxes, fontsize=style.ticklabel_fontsize)
             ax.text(.85, .5, 'lag',
                     transform=ax.transAxes, fontsize=style.ticklabel_fontsize)
-=======
-        ax.text(bbox_to_anchor[0]+.125, bbox_to_anchor[1]-.025, 'dim', ha='left', va='bottom',
-                transform=ax.transAxes, fontsize=style.ticklabel_fontsize)
-        ax.text(bbox_to_anchor[0] + .35, bbox_to_anchor[1]-.025, 'lag', ha='left', va='bottom',
-                transform=ax.transAxes, fontsize=style.ticklabel_fontsize)
->>>>>>> d84379d5
-
+
+        #ax.text(bbox_to_anchor[0]+.125, bbox_to_anchor[1]-.025, 'dim', ha='left', va='bottom',
+        #        transform=ax.transAxes, fontsize=style.ticklabel_fontsize)
+        #ax.text(bbox_to_anchor[0] + .35, bbox_to_anchor[1]-.025, 'lag', ha='left', va='bottom',
+        #        transform=ax.transAxes, fontsize=style.ticklabel_fontsize)
+        
     # add labels/titles
     if xlabel:
         ax.set_xlabel(pca_label + " $R^2$", fontsize=style.axis_label_fontsize,
