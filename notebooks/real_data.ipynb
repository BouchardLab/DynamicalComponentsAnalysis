--- conflicted
+++ resolved
@@ -96,7 +96,6 @@
   },
   {
    "cell_type": "code",
-<<<<<<< HEAD
    "execution_count": 13,
    "metadata": {},
    "outputs": [
@@ -118,9 +117,6 @@
   {
    "cell_type": "code",
    "execution_count": 4,
-=======
-   "execution_count": 2,
->>>>>>> d84379d5
    "metadata": {},
    "outputs": [],
    "source": [
